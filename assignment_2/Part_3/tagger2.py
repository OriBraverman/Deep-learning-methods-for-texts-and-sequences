import torch
import torch.nn as nn
import torch.optim as optim
import torch.nn.functional as F
from torch.utils.data import DataLoader, TensorDataset
from tqdm import tqdm
import os
# import the utils.py file from the father directory
from assignment_2.utils import *

# Constants
TASK = 'pos'
TRAIN = True

class Tagger2(nn.Module):
    def __init__(self, vocab_size, embedding, hidden_dim, output_dim, embedding_dim=50, window_size=5):
        super(Tagger2, self).__init__()

        # Embedding layer - 50 dimensions
        self.embedding = nn.Embedding(vocab_size, embedding_dim)
        self.embedding.weight.data.copy_(torch.from_numpy(embedding))
        # Fully connected
        self.fc1 = nn.Linear(embedding_dim * window_size, hidden_dim)
        self.fc2 = nn.Linear(hidden_dim, output_dim)
        # Loss function
        self.loss_function = nn.CrossEntropyLoss()

    def forward(self, x):
        x = self.embedding(x)
        # Flatten the tensor to 1D
        x = x.view(x.size(0), -1)
        x = F.tanh(self.fc1(x))
        x = self.fc2(x)
        return F.log_softmax(x, dim=1)

    def train(self, optimizer, train_data, dev_data, idx2tag, device='cpu', epochs=10, is_ner=False):
        dev_loss_list, dev_accuracy_list = [], []
        # Move the model to the device
        self.to(device)

        for epoch in range(epochs):
            total_loss = 0
            for words, tags in tqdm(train_data, desc=f'Epoch {epoch + 1}/{epochs}'):
                # Zero the gradients before the backward pass
                optimizer.zero_grad()
                # Move the data to the device
                words, tags = torch.tensor(words).to(device), torch.tensor(tags).to(device)
                # Forward pass
                output = self(words)
                # Compute the loss
                loss = self.loss_function(output, tags)
                total_loss += loss.item()
                # Backward pass
                loss.backward()
                # Update the weights
                optimizer.step()
            # Calculate average loss for the epoch
            avg_loss = total_loss / len(train_data)
            # Evaluate the model on the training data
            train_accuracy, _ = self.evaluate(train_data, idx2tag, device, is_ner=is_ner)
            # Evaluate the model on the dev data
            dev_accuracy, dev_loss = self.evaluate(dev_data, idx2tag, device, is_ner=is_ner)
            # Save the dev loss and accuracy
            dev_loss_list.append(dev_loss)
            dev_accuracy_list.append(dev_accuracy)

            print(
                f'Epoch {epoch + 1}/{epochs} - Avg. Loss: {avg_loss:.4f} - Train Accuracy: {train_accuracy:.4f} - Dev Accuracy: {dev_accuracy:.4f} - Dev Loss: {dev_loss:.4f}')

        return dev_loss_list, dev_accuracy_list

    def evaluate(self, data, idx2tag, device='cpu', is_ner=False):
        correct, total = 0, 0
        total_loss = 0
        with torch.no_grad():
            for words, tags in data:
                words, tags = torch.tensor(words).to(device), torch.tensor(tags).to(device)
                output = self(words)
                loss = self.loss_function(output, tags)
                total_loss += loss.item()
                _, predicted = torch.max(output.data, 1)
                if is_ner:
                    # ignore all cases where both the predicted and the actual tag are 'O'
                    for p, t in zip(predicted, tags):
                        if idx2tag[p.item()] != 'O' or idx2tag[t.item()] != 'O':
                            correct += (p == t).sum().item()
                            total += 1
                else:
                    correct += (predicted == tags).sum().item()
                    total += len(tags)
        return correct / total, total_loss / len(data.dataset)

<<<<<<< HEAD
    def predict(self, data, idx2tag, device='cpu'):
        pass
=======
    def parameters(self, recurse: bool = True, use_embeddings: bool = True):
        if use_embeddings:
            return list(self.fc1.parameters()) + list(self.fc2.parameters()) + list(self.embedding.parameters())
        return list(self.fc1.parameters()) + list(self.fc2.parameters())

    def predict(self, data, idx2tag, save_file, device='cpu'):
        predictions = []
        for words, _ in tqdm(data):
            # Move the data to the device
            words = torch.tensor(words).to(device)
            # Forward pass
            output = self(words)

            pred = output.argmax(dim=1)

            pred_tag = [idx2tag[p] for p in pred.tolist()]
            predictions.extend(pred_tag)


        with open(save_file, 'w') as f:
            for pred in predictions:
                f.write(str(pred) + '\n')

def make_word_dict(vocab):
    word2idx = {word: i for i, word in enumerate(list(sorted(set(vocab))))}
    idx2word = {i: word for word, i in word2idx.items()}
    return word2idx, idx2word

def make_tag_dict(tags):
    tag2idx = {tag: i for i, tag in enumerate(list(sorted(set([tag for tags in tags for tag in tags]))))}
    idx2tag = {i: tag for tag, i in tag2idx.items()}
    return tag2idx, idx2tag


def convert_to_number(word, word2idx):
    """
    description: convert to a pattern of numbers in vocab.txt
    If the pattern not in the vocab.txt, return 'NNNUMMM'
    The patterns are:
    - DG: for any digit
    - DG.DG: for any digit with a dot
    - .DG: for any digit starting with a dot
    - -DG: for any digit starting with a minus
    - +DG: for any digit starting with a plus
    """
    num_pattern = 'NNNUMMM'
    # First check if the word is composed of [digits/./-/+] only
    if all([c.isdigit() or c in ['.', '-', '+'] for c in word]):
        pattern = ['DG' if ch.isdigit() else ch for ch in word]
        return pattern if pattern in word2idx else num_pattern
    elif all([c.isdigit() or c in [','] for c in word]):
        return num_pattern
    else:
        return None


def convert_window_to_window_idx(windows, window_tags, word2idx, tag2idx):
    windows_idx = []
    window_tags_idx = []
    for window, window_tag in zip(windows, window_tags):
        window_idx = [convert_word_to_idx(word, word2idx) for word in window]
        window_tag_idx = [tag2idx[tag] for tag in window_tag]
        windows_idx.append(window_idx)
        window_tags_idx.append(window_tag_idx)
    return windows_idx, window_tags_idx


def convert_word_to_idx(word, word2idx):
    unknown_vector = 'UUUNKKK'
    if word in word2idx:
        return word2idx[word]
    elif word.lower() in word2idx:
        return word2idx[word.lower()]
    elif convert_to_number(word, word2idx) in word2idx:
        return word2idx[convert_to_number(word, word2idx)]
    else:
        return word2idx[unknown_vector]

>>>>>>> 4e0a173d

if __name__ == '__main__':
    vecs = np.loadtxt("../Data/wordVectors.txt")

    with open("../Data/vocab.txt", "r", encoding="utf-8") as file:
        vocab = file.readlines()
        vocab = [word.strip() for word in vocab]

    word2idx, idx2word = make_word_dict(vocab)

    """     TRAIN    """
    train_words, train_tags = read_data(f'Data/{TASK}/train')
    # Create the vocabularies
    _, _, tag2idx, idx2tag = make_vocabs(train_words, train_tags)

    vocab_size = len(word2idx)
    output_dim = len(tag2idx)
    hidden_dim = 32
    n_epoch = 25

    if TRAIN:
        # Create an output directory in which to save the generated files
        if not os.path.exists('Output'):
            os.makedirs('Output')

        # Convert the words to windows
        windows, window_tags = convert_words_to_window(train_words, train_tags, window_size=5)
        # Convert the windows to indices
        windows_idx, window_tags_idx = convert_window_to_window_idx(windows, window_tags, word2idx, tag2idx)

        # Cut the data to 1000 samples in order to debug faster
        windows_idx = windows_idx
        window_tags_idx = window_tags_idx



        batch_size = 64
        model = Tagger2(vocab_size=vocab_size, embedding=vecs, hidden_dim=hidden_dim, output_dim=output_dim)
        optimizer = optim.Adam(model.parameters(), lr=0.001)

        # TODO SAVE THE DATASET TO SAVE TIME AT EACH RUN
        train_data = TensorDataset(torch.tensor(windows_idx), torch.tensor(window_tags_idx))
        train_dataloader = DataLoader(train_data, batch_size=batch_size, shuffle=True)

        print(len(train_data))
        dev_words, dev_tags = read_data(f'Data/{TASK}/dev')
        dev_windows, dev_window_tags = convert_words_to_window(dev_words, dev_tags, window_size=5)
        dev_windows_idx, dev_window_tags_idx = convert_window_to_window_idx(dev_windows, dev_window_tags, word2idx, tag2idx)
        dev_data = TensorDataset(torch.tensor(dev_windows_idx), torch.tensor(dev_window_tags_idx))
        dev_dataloader = DataLoader(dev_data, batch_size=batch_size, shuffle=True)

        dev_loss_list, dev_accuracy_list = model.train(optimizer, train_dataloader, dev_dataloader, idx2tag, epochs=n_epoch,
                                                       is_ner=TASK == 'ner')

<<<<<<< HEAD
    batch_size = 16
    model = Tagger2(vocab_size, hidden_dim, output_dim)
    optimizer = optim.Adam(model.parameters(), lr=0.001)
=======
        make_graph(dev_loss_list, 'Loss over epochs', 'Loss', 'Output/loss.png')
        make_graph(dev_accuracy_list, 'Accuracy over epochs', 'Accuracy', 'Output/accuracy.png')
>>>>>>> 4e0a173d

        torch.save(model.state_dict(), f'model_part1_{TASK}.pth')

    tag2idx['<TEST>'] = len(tag2idx)

    test_words, test_tags = read_test_data(f'Data/{TASK}/test')
    test_windows, test_window_tags = convert_words_to_window(test_words, test_tags, window_size=5)
    test_windows_idx, test_window_tags_idx = convert_window_to_window_idx(test_windows, test_window_tags, word2idx, tag2idx)
    test_data = TensorDataset(torch.tensor(test_windows_idx), torch.tensor(test_window_tags_idx))
    test_dataloader = DataLoader(test_data, batch_size=128)

    model = Tagger2(vocab_size=vocab_size, embedding=vecs, hidden_dim=hidden_dim, output_dim=output_dim)
    model.load_state_dict(torch.load(f'model_part2_{TASK}.pth'))
    model.predict(test_dataloader, idx2tag, f'Output/part2.{TASK}')<|MERGE_RESOLUTION|>--- conflicted
+++ resolved
@@ -90,10 +90,6 @@
                     total += len(tags)
         return correct / total, total_loss / len(data.dataset)
 
-<<<<<<< HEAD
-    def predict(self, data, idx2tag, device='cpu'):
-        pass
-=======
     def parameters(self, recurse: bool = True, use_embeddings: bool = True):
         if use_embeddings:
             return list(self.fc1.parameters()) + list(self.fc2.parameters()) + list(self.embedding.parameters())
@@ -172,7 +168,6 @@
     else:
         return word2idx[unknown_vector]
 
->>>>>>> 4e0a173d
 
 if __name__ == '__main__':
     vecs = np.loadtxt("../Data/wordVectors.txt")
@@ -227,14 +222,8 @@
         dev_loss_list, dev_accuracy_list = model.train(optimizer, train_dataloader, dev_dataloader, idx2tag, epochs=n_epoch,
                                                        is_ner=TASK == 'ner')
 
-<<<<<<< HEAD
-    batch_size = 16
-    model = Tagger2(vocab_size, hidden_dim, output_dim)
-    optimizer = optim.Adam(model.parameters(), lr=0.001)
-=======
         make_graph(dev_loss_list, 'Loss over epochs', 'Loss', 'Output/loss.png')
         make_graph(dev_accuracy_list, 'Accuracy over epochs', 'Accuracy', 'Output/accuracy.png')
->>>>>>> 4e0a173d
 
         torch.save(model.state_dict(), f'model_part1_{TASK}.pth')
 
